package commands

import (
<<<<<<< HEAD
	"log/slog"
=======
	"fmt"
	"log/slog"
	"slices"
>>>>>>> 12c47325
	"strings"

	"github.com/spf13/cobra"
)

type consentConfig struct {
	sources      []string
	consentState string
}

var defaultConsentConfig = consentConfig{
	sources:      []string{""},
	consentState: "",
}

func installConsentCmd(app *App) {
	app.consentConfig = defaultConsentConfig

	consentCmd := &cobra.Command{
		Use:   "consent [SOURCES](optional arguments)",
		Short: "Manage or get user consent state",
		Long:  "Manage or get user consent state for data collection and upload",
		Args:  cobra.ArbitraryArgs,
		PreRunE: func(cmd *cobra.Command, args []string) error {
			app.rootCmd.SilenceUsage = false

			validConsentStates := []string{"true", "false", ""}
			if !slices.Contains(validConsentStates, strings.ToLower(app.consentConfig.consentState)) {
				return fmt.Errorf("consent-state must be either true, false, or not set")
			}

			app.rootCmd.SilenceUsage = true
			return nil
		},
		RunE: func(cmd *cobra.Command, args []string) error {
			// Set Sources to Args
			app.consentConfig.sources = args

			// Ensure consent state is case insensitive
			app.consentConfig.consentState = strings.ToLower(app.consentConfig.consentState)

			// If insights-dir is set, warn the user that it is not used
			if app.rootConfig.InsightsDir != defaultRootConfig.InsightsDir {
				slog.Warn("The insights-dir flag was provided but it is not used in the consent command")
			}

			slog.Info("Running consent command")
			return nil
		},
	}

	consentCmd.Flags().StringVarP(&app.consentConfig.consentState, "consent-state", "c", "", "the consent state to set (true or false), the current consent state is displayed if not set")

	app.rootCmd.AddCommand(consentCmd)
}<|MERGE_RESOLUTION|>--- conflicted
+++ resolved
@@ -1,13 +1,9 @@
 package commands
 
 import (
-<<<<<<< HEAD
-	"log/slog"
-=======
 	"fmt"
 	"log/slog"
 	"slices"
->>>>>>> 12c47325
 	"strings"
 
 	"github.com/spf13/cobra"
