--- conflicted
+++ resolved
@@ -56,11 +56,7 @@
 		return Uploader{}, fmt.Errorf("source cannot be an empty string")
 	}
 
-<<<<<<< HEAD
-	if minAge > math.MaxInt64 {
-=======
 	if minAge > (1<<63-1)/uint(time.Second) {
->>>>>>> 87ed3d63
 		return Uploader{}, fmt.Errorf("min age %d is too large, would overflow", minAge)
 	}
 
