// Package consent is the implementation of the consent manager component.
// The consent manager is responsible for managing consent files, which are used to store the consent state for a source or the global consent state.
package consent

import (
	"fmt"
	"log/slog"
	"os"
	"path/filepath"
	"strings"

	"github.com/BurntSushi/toml"
<<<<<<< HEAD
=======
	"github.com/ubuntu/decorate"
>>>>>>> 2e873d43
	"github.com/ubuntu/ubuntu-insights/internal/constants"
)

// Manager is a struct that manages consent files.
type Manager struct {
<<<<<<< HEAD
	folderPath string
}

// States is a struct that represents the consent states for a list of sources and the global consent state.
type States struct {
	SourceStates map[string]consentStateResult
	GlobalState  consentStateResult
}

type consentStateResult struct {
	Source  string // the source for the consent state
	State   bool   // the consent state for the source
	ReadErr bool   // true if there was an error reading the consent file
=======
	path string
>>>>>>> 2e873d43
}

// consentFile is a struct that represents a consent file.
type consentFile struct {
	ConsentState bool `toml:"consent_state"`
}

// New returns a new ConsentManager.
<<<<<<< HEAD
func New(folderPath string) *Manager {
	return &Manager{folderPath: folderPath}
}

// GetConsentStates gets the consent state for the given sources and the global consent state.
// If any of the sources do not have a consent file, it will be considered as a false state.
// If a specified source does not have a consent file, it will not be included in the returned ConsentStates struct.
func (cm *Manager) GetConsentStates(sources []string) (*States, error) {
	consentStates := States{SourceStates: make(map[string]consentStateResult)}

	sourceFiles, globalFile, err := getMatchingConsentFiles(sources, cm.folderPath)
	if err != nil {
		slog.Error("Error getting consent files", "error", err)
		return nil, err
	}

	results := make(chan consentStateResult, len(sourceFiles))
	defer close(results)

	// Global consent file
	if globalFile != "" {
		globalResult := make(chan consentStateResult, 1)
		defer close(globalResult)

		go func() {
			globalConsent, err := readConsentFile(globalFile)
			if err != nil {
				slog.Error("Error reading global consent file", "file", globalFile, "error", err)
				globalResult <- consentStateResult{Source: "global", State: false, ReadErr: true}
				return
			}
			globalResult <- consentStateResult{Source: "global", State: globalConsent.ConsentState, ReadErr: false}
		}()

		consentStates.GlobalState = <-globalResult
	}

	// Goroutine to read the consent files for each source, excluding the global consent file.
	for source, filePath := range sourceFiles {
		go func(source, filePath string) {
			consent, err := readConsentFile(filePath)
			if err != nil {
				slog.Error("Error reading consent file", "source", source, "error", err)
				results <- consentStateResult{Source: source, State: false, ReadErr: true}
				return
			}
			results <- consentStateResult{Source: source, State: consent.ConsentState, ReadErr: false}
		}(source, filePath)
	}

	for range sourceFiles {
		res := <-results
		consentStates.SourceStates[res.Source] = res
	}

	return &consentStates, nil
}

// SetConsentState sets the consent state for the given source.
// If the source is an empty string, then the global consent state will be set.
// If the target consent file does not exist, it will be created.
func (cm *Manager) SetConsentState(source string, state bool) error {
	var filePath string
	if source == "" {
		filePath = filepath.Join(cm.folderPath, constants.BaseConsentFileName)
	} else {
		filePath = filepath.Join(cm.folderPath, source+constants.ConsentSourceBaseSeparator+constants.BaseConsentFileName)
	}

	consent := consentFile{ConsentState: state}
	return writeConsentFile(filePath, &consent)
}

// getMatchingConsentFiles returns a map of all paths to consent files matching the given sources and a path to the global consent file.
// If sources is empty, all consent files in the folder will be returned.
// If a source does not have a consent file, it will be represented as an empty string
// Does not traverse subdirectories.
func getMatchingConsentFiles(sources []string, folderPath string) (sourceFiles map[string]string, globalFile string, err error) {
	sourceFiles = make(map[string]string)

	entries, err := os.ReadDir(folderPath)
	if err != nil {
		return sourceFiles, globalFile, err
=======
// path is the folder the consents are store into.
func New(path string) *Manager {
	return &Manager{path: path}
}

// GetConsentState gets the consent state for the given source.
// If the source do not have a consent file, it will be considered as a false state.
// If the source is an empty string, then the global consent state will be returned.
// If the target consent file does not exist, it will not be created.
func (cm Manager) GetConsentState(source string) (bool, error) {
	sourceConsent, err := readConsentFile(cm.getConsentFile(source))
	if err != nil {
		slog.Error("Error reading source consent file", "source", source, "error", err)
		return false, err
	}

	return sourceConsent.ConsentState, nil
}

var consentSourceFilePattern = `%s` + constants.ConsentSourceBaseSeparator + constants.GlobalFileName

// SetConsentState updates the consent state for the given source.
// If the source is an empty string, then the global consent state will be set.
// If the target consent file does not exist, it will be created.
func (cm Manager) SetConsentState(source string, state bool) (err error) {
	defer decorate.OnError(&err, "could not set consent state:")

	consent := consentFile{ConsentState: state}
	return consent.write(cm.getConsentFile(source))
}

// getConsentFile returns the expected path to the consent file for the given source.
// If source is blank, it returns the path to the global consent file.
// It does not check if the file exists, or if it is valid.
func (cm Manager) getConsentFile(source string) string {
	p := filepath.Join(cm.path, constants.GlobalFileName)
	if source != "" {
		p = filepath.Join(cm.path, fmt.Sprintf(consentSourceFilePattern, source))
	}

	return p
}

// getSourceConsentFiles returns a map of all paths to validly named consent files in the folder, other than the global file.
func (cm Manager) getConsentFiles() (map[string]string, error) {
	sourceFiles := make(map[string]string)

	entries, err := os.ReadDir(cm.path)
	if err != nil {
		return sourceFiles, err
>>>>>>> 2e873d43
	}

	for _, entry := range entries {
		if entry.IsDir() {
			continue
		}

<<<<<<< HEAD
		// Global file
		if entry.Name() == constants.BaseConsentFileName {
			globalFile = filepath.Join(folderPath, entry.Name())
			slog.Debug("Found global consent file", "file", globalFile)
			continue
		}

		if len(sources) == 0 {
			// Source file
			if !strings.HasSuffix(entry.Name(), constants.ConsentSourceBaseSeparator+constants.BaseConsentFileName) {
				continue
			}
			source := strings.TrimSuffix(entry.Name(), constants.ConsentSourceBaseSeparator+constants.BaseConsentFileName)
			sourceFiles[source] = filepath.Join(folderPath, entry.Name())
			slog.Debug("Found source consent file", "file", sourceFiles[source])
			continue
		}

		for _, source := range sources {
			if entry.Name() == source+constants.ConsentSourceBaseSeparator+constants.BaseConsentFileName {
				sourceFiles[source] = filepath.Join(folderPath, entry.Name())
				slog.Debug("Found matching source consent file", "file", sourceFiles[source])
				break
			}
		}
	}
	return sourceFiles, globalFile, err
}

func readConsentFile(filePath string) (*consentFile, error) {
	var consent consentFile
	if _, err := os.Stat(filePath); os.IsNotExist(err) {
		return &consent, nil
	}
	_, err := toml.DecodeFile(filePath, &consent)
	slog.Debug("Read consent file", "file", filePath, "consent", consent.ConsentState)
=======
		// Source file
		if !strings.HasSuffix(entry.Name(), constants.ConsentSourceBaseSeparator+constants.GlobalFileName) {
			continue
		}
		source := strings.TrimSuffix(entry.Name(), constants.ConsentSourceBaseSeparator+constants.GlobalFileName)
		sourceFiles[source] = filepath.Join(cm.path, entry.Name())
		slog.Debug("Found source consent file", "file", sourceFiles[source])
	}

	return sourceFiles, nil
}

func readConsentFile(path string) (*consentFile, error) {
	var consent consentFile
	_, err := toml.DecodeFile(path, &consent)
	slog.Debug("Read consent file", "file", path, "consent", consent.ConsentState)
>>>>>>> 2e873d43

	return &consent, err
}

// writeConsentFile writes the given consent file to the given path atomically, replacing it if it already exists.
<<<<<<< HEAD
// Not atomic in Windows.
func writeConsentFile(filePath string, consent *consentFile) (err error) {
	dir := filepath.Dir(filePath)
	tempFile, err := os.CreateTemp(dir, "consent-*.tmp")
	if err != nil {
		return fmt.Errorf("could not create temporary file: %w", err)
	}
	defer func() {
		tempFile.Close()
		os.Remove(tempFile.Name())
	}()

	if err := toml.NewEncoder(tempFile).Encode(consent); err != nil {
		return fmt.Errorf("could not encode consent file: %w", err)
	}

	if err := tempFile.Close(); err != nil {
		return fmt.Errorf("could not close temporary file: %w", err)
	}

	if err := os.Rename(tempFile.Name(), filePath); err != nil {
		return fmt.Errorf("could not rename temporary file: %w", err)
	}
	slog.Debug("Wrote consent file", "file", filePath, "consent", consent.ConsentState)
=======
// Not atomic on Windows.
func (cf consentFile) write(path string) (err error) {
	tmp, err := os.CreateTemp(filepath.Dir(path), "consent-*.tmp")
	if err != nil {
		return fmt.Errorf("could not create temporary file: %v", err)
	}
	defer func() {
		_ = tmp.Close()
		if err := os.Remove(tmp.Name()); err != nil && !os.IsNotExist(err) {
			slog.Warn("Failed to remove temporary file when writing consent file", "file", tmp.Name(), "error", err)
		}
	}()

	if err := toml.NewEncoder(tmp).Encode(cf); err != nil {
		return fmt.Errorf("could not encode consent file: %v", err)
	}

	if err := tmp.Close(); err != nil {
		return fmt.Errorf("could not close temporary file: %v", err)
	}

	if err := os.Rename(tmp.Name(), path); err != nil {
		return fmt.Errorf("could not rename temporary file: %v", err)
	}
	slog.Debug("Wrote consent file", "file", path, "consent", cf.ConsentState)
>>>>>>> 2e873d43

	return nil
}<|MERGE_RESOLUTION|>--- conflicted
+++ resolved
@@ -10,32 +10,13 @@
 	"strings"
 
 	"github.com/BurntSushi/toml"
-<<<<<<< HEAD
-=======
 	"github.com/ubuntu/decorate"
->>>>>>> 2e873d43
 	"github.com/ubuntu/ubuntu-insights/internal/constants"
 )
 
 // Manager is a struct that manages consent files.
 type Manager struct {
-<<<<<<< HEAD
-	folderPath string
-}
-
-// States is a struct that represents the consent states for a list of sources and the global consent state.
-type States struct {
-	SourceStates map[string]consentStateResult
-	GlobalState  consentStateResult
-}
-
-type consentStateResult struct {
-	Source  string // the source for the consent state
-	State   bool   // the consent state for the source
-	ReadErr bool   // true if there was an error reading the consent file
-=======
 	path string
->>>>>>> 2e873d43
 }
 
 // consentFile is a struct that represents a consent file.
@@ -44,91 +25,6 @@
 }
 
 // New returns a new ConsentManager.
-<<<<<<< HEAD
-func New(folderPath string) *Manager {
-	return &Manager{folderPath: folderPath}
-}
-
-// GetConsentStates gets the consent state for the given sources and the global consent state.
-// If any of the sources do not have a consent file, it will be considered as a false state.
-// If a specified source does not have a consent file, it will not be included in the returned ConsentStates struct.
-func (cm *Manager) GetConsentStates(sources []string) (*States, error) {
-	consentStates := States{SourceStates: make(map[string]consentStateResult)}
-
-	sourceFiles, globalFile, err := getMatchingConsentFiles(sources, cm.folderPath)
-	if err != nil {
-		slog.Error("Error getting consent files", "error", err)
-		return nil, err
-	}
-
-	results := make(chan consentStateResult, len(sourceFiles))
-	defer close(results)
-
-	// Global consent file
-	if globalFile != "" {
-		globalResult := make(chan consentStateResult, 1)
-		defer close(globalResult)
-
-		go func() {
-			globalConsent, err := readConsentFile(globalFile)
-			if err != nil {
-				slog.Error("Error reading global consent file", "file", globalFile, "error", err)
-				globalResult <- consentStateResult{Source: "global", State: false, ReadErr: true}
-				return
-			}
-			globalResult <- consentStateResult{Source: "global", State: globalConsent.ConsentState, ReadErr: false}
-		}()
-
-		consentStates.GlobalState = <-globalResult
-	}
-
-	// Goroutine to read the consent files for each source, excluding the global consent file.
-	for source, filePath := range sourceFiles {
-		go func(source, filePath string) {
-			consent, err := readConsentFile(filePath)
-			if err != nil {
-				slog.Error("Error reading consent file", "source", source, "error", err)
-				results <- consentStateResult{Source: source, State: false, ReadErr: true}
-				return
-			}
-			results <- consentStateResult{Source: source, State: consent.ConsentState, ReadErr: false}
-		}(source, filePath)
-	}
-
-	for range sourceFiles {
-		res := <-results
-		consentStates.SourceStates[res.Source] = res
-	}
-
-	return &consentStates, nil
-}
-
-// SetConsentState sets the consent state for the given source.
-// If the source is an empty string, then the global consent state will be set.
-// If the target consent file does not exist, it will be created.
-func (cm *Manager) SetConsentState(source string, state bool) error {
-	var filePath string
-	if source == "" {
-		filePath = filepath.Join(cm.folderPath, constants.BaseConsentFileName)
-	} else {
-		filePath = filepath.Join(cm.folderPath, source+constants.ConsentSourceBaseSeparator+constants.BaseConsentFileName)
-	}
-
-	consent := consentFile{ConsentState: state}
-	return writeConsentFile(filePath, &consent)
-}
-
-// getMatchingConsentFiles returns a map of all paths to consent files matching the given sources and a path to the global consent file.
-// If sources is empty, all consent files in the folder will be returned.
-// If a source does not have a consent file, it will be represented as an empty string
-// Does not traverse subdirectories.
-func getMatchingConsentFiles(sources []string, folderPath string) (sourceFiles map[string]string, globalFile string, err error) {
-	sourceFiles = make(map[string]string)
-
-	entries, err := os.ReadDir(folderPath)
-	if err != nil {
-		return sourceFiles, globalFile, err
-=======
 // path is the folder the consents are store into.
 func New(path string) *Manager {
 	return &Manager{path: path}
@@ -179,7 +75,6 @@
 	entries, err := os.ReadDir(cm.path)
 	if err != nil {
 		return sourceFiles, err
->>>>>>> 2e873d43
 	}
 
 	for _, entry := range entries {
@@ -187,44 +82,6 @@
 			continue
 		}
 
-<<<<<<< HEAD
-		// Global file
-		if entry.Name() == constants.BaseConsentFileName {
-			globalFile = filepath.Join(folderPath, entry.Name())
-			slog.Debug("Found global consent file", "file", globalFile)
-			continue
-		}
-
-		if len(sources) == 0 {
-			// Source file
-			if !strings.HasSuffix(entry.Name(), constants.ConsentSourceBaseSeparator+constants.BaseConsentFileName) {
-				continue
-			}
-			source := strings.TrimSuffix(entry.Name(), constants.ConsentSourceBaseSeparator+constants.BaseConsentFileName)
-			sourceFiles[source] = filepath.Join(folderPath, entry.Name())
-			slog.Debug("Found source consent file", "file", sourceFiles[source])
-			continue
-		}
-
-		for _, source := range sources {
-			if entry.Name() == source+constants.ConsentSourceBaseSeparator+constants.BaseConsentFileName {
-				sourceFiles[source] = filepath.Join(folderPath, entry.Name())
-				slog.Debug("Found matching source consent file", "file", sourceFiles[source])
-				break
-			}
-		}
-	}
-	return sourceFiles, globalFile, err
-}
-
-func readConsentFile(filePath string) (*consentFile, error) {
-	var consent consentFile
-	if _, err := os.Stat(filePath); os.IsNotExist(err) {
-		return &consent, nil
-	}
-	_, err := toml.DecodeFile(filePath, &consent)
-	slog.Debug("Read consent file", "file", filePath, "consent", consent.ConsentState)
-=======
 		// Source file
 		if !strings.HasSuffix(entry.Name(), constants.ConsentSourceBaseSeparator+constants.GlobalFileName) {
 			continue
@@ -241,38 +98,11 @@
 	var consent consentFile
 	_, err := toml.DecodeFile(path, &consent)
 	slog.Debug("Read consent file", "file", path, "consent", consent.ConsentState)
->>>>>>> 2e873d43
 
 	return &consent, err
 }
 
 // writeConsentFile writes the given consent file to the given path atomically, replacing it if it already exists.
-<<<<<<< HEAD
-// Not atomic in Windows.
-func writeConsentFile(filePath string, consent *consentFile) (err error) {
-	dir := filepath.Dir(filePath)
-	tempFile, err := os.CreateTemp(dir, "consent-*.tmp")
-	if err != nil {
-		return fmt.Errorf("could not create temporary file: %w", err)
-	}
-	defer func() {
-		tempFile.Close()
-		os.Remove(tempFile.Name())
-	}()
-
-	if err := toml.NewEncoder(tempFile).Encode(consent); err != nil {
-		return fmt.Errorf("could not encode consent file: %w", err)
-	}
-
-	if err := tempFile.Close(); err != nil {
-		return fmt.Errorf("could not close temporary file: %w", err)
-	}
-
-	if err := os.Rename(tempFile.Name(), filePath); err != nil {
-		return fmt.Errorf("could not rename temporary file: %w", err)
-	}
-	slog.Debug("Wrote consent file", "file", filePath, "consent", consent.ConsentState)
-=======
 // Not atomic on Windows.
 func (cf consentFile) write(path string) (err error) {
 	tmp, err := os.CreateTemp(filepath.Dir(path), "consent-*.tmp")
@@ -298,7 +128,6 @@
 		return fmt.Errorf("could not rename temporary file: %v", err)
 	}
 	slog.Debug("Wrote consent file", "file", path, "consent", cf.ConsentState)
->>>>>>> 2e873d43
 
 	return nil
 }