package fileutils_test

import (
	"os"
	"path/filepath"
	"runtime"
	"testing"

	"github.com/stretchr/testify/require"
	"github.com/ubuntu/ubuntu-insights/internal/fileutils"
)

func TestAtomicWrite(t *testing.T) {
	t.Parallel()

	tests := map[string]struct {
		data            []byte
		fileExists      bool
		fileExistsPerms os.FileMode
		invalidDir      bool

		wantErrWin bool
		wantError  bool
	}{
		"Empty file":          {data: []byte{}},
		"Non-empty file":      {data: []byte("data")},
		"Override file":       {data: []byte("data"), fileExistsPerms: 0600, fileExists: true},
		"Override empty file": {data: []byte{}, fileExistsPerms: 0600, fileExists: true},

		"Existing empty file":     {data: []byte{}, fileExistsPerms: 0600, fileExists: true},
		"Existing non-empty file": {data: []byte("data"), fileExistsPerms: 0600, fileExists: true},

<<<<<<< HEAD
		"Override read-only file": {data: []byte("data"), fileExistsPerms: 0400, fileExists: true, wantErrWin: true},
		"Override No Perms file":  {data: []byte("data"), fileExistsPerms: 0000, fileExists: true, wantErrWin: true},
=======
		"Override read-only file": {data: []byte("data"), fileExistsPerms: 0400, fileExists: true, wantError: runtime.GOOS == "windows"},
		"Override No Perms file":  {data: []byte("data"), fileExistsPerms: 0000, fileExists: true, wantError: runtime.GOOS == "windows"},
>>>>>>> 87ed3d63
		"Invalid Dir":             {data: []byte("data"), invalidDir: true, wantError: true},
	}

	for name, tc := range tests {
		t.Run(name, func(t *testing.T) {
			t.Parallel()

			oldFile := []byte("Old File!")
			tempDir := t.TempDir()
			path := filepath.Join(tempDir, "file")
			if tc.invalidDir {
				path = filepath.Join(path, "fake_dir")
			}

			if tc.fileExists {
				err := os.WriteFile(path, oldFile, tc.fileExistsPerms)
				require.NoError(t, err, "Setup: WriteFile should not return an error")
				t.Cleanup(func() { _ = os.Chmod(path, 0600) })
			}

			err := fileutils.AtomicWrite(path, tc.data)
			if tc.wantError || (tc.wantErrWin && runtime.GOOS == "windows") {
				require.Error(t, err, "AtomicWrite should return an error")

				// Check that the file was not overwritten
				if !tc.fileExists {
					return
				}

				if tc.invalidDir {
					path = filepath.Dir(path)
				}

				data, err := os.ReadFile(path)
				require.NoError(t, err, "ReadFile should not return an error")
				require.Equal(t, oldFile, data, "AtomicWrite should not overwrite the file")

				return
			}
			require.NoError(t, err, "AtomicWrite should not return an error")

			// Check that the file was written
			data, err := os.ReadFile(path)
			require.NoError(t, err, "ReadFile should not return an error")
			require.Equal(t, tc.data, data, "AtomicWrite should write the data to the file")
		})
	}
}<|MERGE_RESOLUTION|>--- conflicted
+++ resolved
@@ -30,13 +30,8 @@
 		"Existing empty file":     {data: []byte{}, fileExistsPerms: 0600, fileExists: true},
 		"Existing non-empty file": {data: []byte("data"), fileExistsPerms: 0600, fileExists: true},
 
-<<<<<<< HEAD
-		"Override read-only file": {data: []byte("data"), fileExistsPerms: 0400, fileExists: true, wantErrWin: true},
-		"Override No Perms file":  {data: []byte("data"), fileExistsPerms: 0000, fileExists: true, wantErrWin: true},
-=======
 		"Override read-only file": {data: []byte("data"), fileExistsPerms: 0400, fileExists: true, wantError: runtime.GOOS == "windows"},
 		"Override No Perms file":  {data: []byte("data"), fileExistsPerms: 0000, fileExists: true, wantError: runtime.GOOS == "windows"},
->>>>>>> 87ed3d63
 		"Invalid Dir":             {data: []byte("data"), invalidDir: true, wantError: true},
 	}
 
